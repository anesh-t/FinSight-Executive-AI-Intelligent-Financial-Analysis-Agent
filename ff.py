--- conflicted
+++ resolved
@@ -1,6 +1,3 @@
-<<<<<<< HEAD
 ##ggrgf
 # updating main ff
-=======
-# check github
->>>>>>> 3bfcd202
+# check github